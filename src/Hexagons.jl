--- conflicted
+++ resolved
@@ -1,12 +1,8 @@
 module Hexagons
 
-<<<<<<< HEAD
 using Compat
 
-import Base: convert, start, next, done, length
-=======
 import Base: convert, start, next, done, length, collect
->>>>>>> f2ef55c2
 
 export HexagonAxial, HexagonCubic, HexagonOffsetOddR, HexagonOffsetEvenR,
        hexagon, center, hexpoints, cube_round, cube_linedraw, neighbor,
